#!/usr/bin/env python3
"""
test.py
Boucher, Govedič, Saowakon, Swanson 2019

Contains unit tests.

"""
import os
from secrets import randbelow
import sys
import unittest

from tqdm import trange

from cryptovote.crypto import keygen
from cryptovote.damgard_jurik import keygen as keygen_dj, threshold_decrypt
from cryptovote.prime_gen import gen_prime
from cryptovote.shamir import Polynomial, reconstruct, share_secret


class TestCrypto(unittest.TestCase):
    def setUp(self):
        self.public_key, self.private_key = keygen(n_bits=2048)

    def test_encrypt_decrypt(self):
        plaintext = 100

        ciphertext = self.public_key.encrypt(plaintext)
        decrypted_plaintext = self.private_key.decrypt(ciphertext)

        self.assertNotEqual(plaintext, ciphertext.value)
        self.assertEqual(plaintext, decrypted_plaintext)

    def test_homomorphic_add(self):
        for _ in trange(10):
            plaintext_1, plaintext_2 = randbelow(100), randbelow(100)

            ciphertext_1, ciphertext_2 = self.public_key.encrypt(plaintext_1), self.public_key.encrypt(plaintext_2)
            ciphertext = ciphertext_1 + ciphertext_2
            decrypted_plaintext = self.private_key.decrypt(ciphertext)

            self.assertNotEqual(plaintext_1, ciphertext_1.value)
            self.assertNotEqual(plaintext_2, ciphertext_2.value)
            self.assertEqual(plaintext_1 + plaintext_2, decrypted_plaintext)

    def test_homomorphic_multiply(self):
        for _ in trange(10):
            plaintext = randbelow(100)
            scalar = randbelow(100)

            ciphertext = self.public_key.encrypt(plaintext)
            ciphertext = ciphertext * scalar
            decrypted_plaintext = self.private_key.decrypt(ciphertext)

            self.assertNotEqual(plaintext, ciphertext.value)
            self.assertEqual(plaintext * scalar, decrypted_plaintext)

    def test_homomorphic_divide(self):
        for _ in trange(10):
            scalar = randbelow(100) + 1
            multiple = randbelow(100) + 1
            plaintext = scalar * multiple

            ciphertext = self.public_key.encrypt(plaintext)
            ciphertext = ciphertext / scalar
            decrypted_plaintext = self.private_key.decrypt(ciphertext)

            self.assertNotEqual(plaintext, ciphertext.value)
            self.assertEqual(plaintext // scalar, decrypted_plaintext)


class TestShamir(unittest.TestCase):
    def test_polynomial(self):
        coeffs = [1, 2, 3, 4, 5]
        modulus = 23
        poly = Polynomial(coeffs, modulus)

        self.assertEqual(poly(0), coeffs[0])
        self.assertEqual(poly(1), sum(coeffs) % modulus)
        self.assertEqual(poly(5), sum([c_i * (5 ** i) for i, c_i in enumerate(coeffs)]) % modulus)

    def test_shamir(self):
        for _ in range(10):
            modulus = gen_prime(b=32)
            secret = randbelow(modulus)
            n_shares = randbelow(20) + 1
            threshold = randbelow(n_shares) + 1

            shares = share_secret(secret, modulus, threshold, n_shares)
            secret_prime = reconstruct(shares, modulus)

            self.assertEqual(secret, secret_prime)

class TestDamgardJurik(unittest.TestCase):
     def test_encrypt_decrypt(self):
         public_key, private_key_shares = keygen_dj(n_bits=32, s=1, threshold=1, n_shares=2)


if __name__ == '__main__':
<<<<<<< HEAD
    # unittest.main()

    print('keygen')
    public_key, private_key_shares = keygen_dj(n_bits=32, s=5, threshold=3, n_shares=5)
=======
    #unittest.main()
    
    print('keygen')
    public_key, private_key_shares = keygen_dj(n_bits=32, s=5, threshold=1, n_shares=5)
>>>>>>> 7184d847
    print()

    print('message')
    m = 1234
    print(m)
    print()
<<<<<<< HEAD

    print('encrypt')
    c = public_key.encrypt(m)
    print(c.value)
    print()

=======
    
    print('encrypt')
    c = public_key.encrypt(m)
    print(c.value)
    print(c)
    print()
    
>>>>>>> 7184d847
    print('decrypt')
    m_prime = threshold_decrypt(c, private_key_shares)
    print(m_prime)<|MERGE_RESOLUTION|>--- conflicted
+++ resolved
@@ -93,44 +93,22 @@
             self.assertEqual(secret, secret_prime)
 
 class TestDamgardJurik(unittest.TestCase):
-     def test_encrypt_decrypt(self):
-         public_key, private_key_shares = keygen_dj(n_bits=32, s=1, threshold=1, n_shares=2)
+     def test_damgard_jurik(self):
+         for _ in trange(10):
+             n_bits = randbelow(32) + 16
+             s = randbelow(5) + 1
+             threshold = randbelow(10) + 1
+             n_shares = 2 * threshold + randbelow(10)
+
+             public_key, private_key_shares = keygen_dj(n_bits=32, s=1, threshold=1, n_shares=2)
+
+             m = randbelow(public_key.n_s)
+
+             c = public_key.encrypt(m)
+             m_prime = threshold_decrypt(c, private_key_shares)
+
+             self.assertEqual(m, m_prime)
 
 
 if __name__ == '__main__':
-<<<<<<< HEAD
-    # unittest.main()
-
-    print('keygen')
-    public_key, private_key_shares = keygen_dj(n_bits=32, s=5, threshold=3, n_shares=5)
-=======
-    #unittest.main()
-    
-    print('keygen')
-    public_key, private_key_shares = keygen_dj(n_bits=32, s=5, threshold=1, n_shares=5)
->>>>>>> 7184d847
-    print()
-
-    print('message')
-    m = 1234
-    print(m)
-    print()
-<<<<<<< HEAD
-
-    print('encrypt')
-    c = public_key.encrypt(m)
-    print(c.value)
-    print()
-
-=======
-    
-    print('encrypt')
-    c = public_key.encrypt(m)
-    print(c.value)
-    print(c)
-    print()
-    
->>>>>>> 7184d847
-    print('decrypt')
-    m_prime = threshold_decrypt(c, private_key_shares)
-    print(m_prime)+    unittest.main()